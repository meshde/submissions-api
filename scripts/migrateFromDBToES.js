/**
 * Migrate Data from Dynamo DB to ES
 */

const _ = require('lodash')
const co = require('co')
const config = require('config')
const logger = require('../src/common/logger')
const dbhelper = require('../src/common/dbhelper')
const helper = require('../src/common/helper')

const esClient = helper.getEsClient()

/*
 * Migrate records from DB to ES
 * @param tableName {String} DynamoDB table name
 * @returns {Promise}
 */
function * migrateRecords (tableName) {
  let promises = []
  let batchCounter = 1
  const params = {
    TableName: tableName
  }
  let span = require('../src/common/tracer').startSpans('Empty')
  // Process until all the records from DB is fetched
  while (true) {
<<<<<<< HEAD
    let records = yield dbhelper.scanRecords(params, span)
    let totalRecords = records.Items.length
=======
    const records = yield dbhelper.scanRecords(params)
    const totalRecords = records.Items.length
>>>>>>> 07d3d0ff
    logger.debug(`Number of ${tableName}s fetched from DB - ` + totalRecords)
    for (let i = 0; i < totalRecords; i++) {
      const record = {
        index: config.get('esConfig.ES_INDEX'),
        type: config.get('esConfig.ES_TYPE'),
        id: records.Items[i].id,
        body: {
          doc: _.extend({ resource: helper.camelize(tableName) }, records.Items[i]),
          doc_as_upsert: true
        }
      }
      promises.push(esClient.update(record))

      if (i % config.ES_BATCH_SIZE === 0) {
        logger.debug(`${tableName} - Processing batch # ` + batchCounter)
        yield promises
        promises = []
        batchCounter++
      }
    }

    // Continue fetching the remaining records from Database
    if (typeof records.LastEvaluatedKey !== 'undefined') {
      params.ExclusiveStartKey = records.LastEvaluatedKey
    } else {
      break // If there are no more records to process, exit the loop
    }
  }
}

co(function * () {
  const promises = []
  promises.push(migrateRecords('ReviewType'))
  promises.push(migrateRecords('Submission'))
  promises.push(migrateRecords('Review'))
  promises.push(migrateRecords('ReviewSummation'))
  // Process migration in parallel
  yield promises
}).catch((err) => {
  logger.logFullError(err)
})<|MERGE_RESOLUTION|>--- conflicted
+++ resolved
@@ -25,13 +25,8 @@
   let span = require('../src/common/tracer').startSpans('Empty')
   // Process until all the records from DB is fetched
   while (true) {
-<<<<<<< HEAD
-    let records = yield dbhelper.scanRecords(params, span)
-    let totalRecords = records.Items.length
-=======
-    const records = yield dbhelper.scanRecords(params)
+    const records = yield dbhelper.scanRecords(params, span)
     const totalRecords = records.Items.length
->>>>>>> 07d3d0ff
     logger.debug(`Number of ${tableName}s fetched from DB - ` + totalRecords)
     for (let i = 0; i < totalRecords; i++) {
       const record = {
