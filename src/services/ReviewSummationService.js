/**
 * ReviewSummation Service
 */

const errors = require('common-errors')
const _ = require('lodash')
const uuid = require('uuid/v4')
const joi = require('joi')
const dbhelper = require('../common/dbhelper')
const helper = require('../common/helper')
const { originator, mimeType, events } = require('../../constants').busApiMeta
const HelperService = require('./HelperService')
const tracer = require('../common/tracer')

const table = 'ReviewSummation'

/**
 * Function to get Review summation based on ID from DynamoDB
 * This function will be used all by other functions to check existence of Review summation
 * @param {Number} reviewSummationId reviewSummationId which need to be retrieved
 * @param {Object} parentSpan the parent Span object
 * @return {Object} Data retrieved from database
 */
<<<<<<< HEAD
function * _getReviewSummation (reviewSummationId, parentSpan) {
  const getReviewSummationSpan = tracer.startChildSpans('ReviewSummationService._getReviewSummation', parentSpan)
  getReviewSummationSpan.setTag('reviewSummationId', reviewSummationId)

  try {
    // Construct filter to retrieve record from Database
    const filter = {
      TableName: table,
      Key: {
        'id': reviewSummationId
      }
=======
function * _getReviewSummation (reviewSummationId) {
  // Construct filter to retrieve record from Database
  const filter = {
    TableName: table,
    Key: {
      id: reviewSummationId
>>>>>>> 07d3d0ff
    }
    const result = yield dbhelper.getRecord(filter, getReviewSummationSpan)
    return result.Item
  } finally {
    getReviewSummationSpan.finish()
  }
}

/**
 * Function to get Review summation based on ID from ES
 * @param {Number} reviewSummationId reviewSummationId which need to be found
 * @param {Object} span the Span object
 * @return {Object} Data found from database
 */
<<<<<<< HEAD
function * getReviewSummation (reviewSummationId, span) {
  const getReviewSummationSpan = tracer.startChildSpans('ReviewSummationService.getReviewSummation', span)
  getReviewSummationSpan.setTag('reviewSummationId', reviewSummationId)

  try {
    const response = yield helper.fetchFromES({id: reviewSummationId}, helper.camelize(table), getReviewSummationSpan)
    if (response.total === 0) {
      throw new errors.HttpStatusError(404, `Review summation with ID = ${reviewSummationId} is not found`)
    }
    // Return the retrieved Review summation
    return response.rows[0]
  } finally {
    getReviewSummationSpan.finish()
=======
function * getReviewSummation (reviewSummationId) {
  const response = yield helper.fetchFromES({ id: reviewSummationId }, helper.camelize(table))
  if (response.total === 0) {
    throw new errors.HttpStatusError(404, `Review summation with ID = ${reviewSummationId} is not found`)
>>>>>>> 07d3d0ff
  }
}

getReviewSummation.schema = {
  reviewSummationId: joi.string().uuid().required()
}

/**
 * Function to list review summations from Elastic Search
 * @param {Object} query Query filters passed in HTTP request
 * @param {Object} span the Span object
 * @return {Object} Data fetched from ES
 */
function * listReviewSummations (query, span) {
  const listReviewSummationsSpan = tracer.startChildSpans('ReviewSummationService.listReviewSummations', span)

  try {
    return yield helper.fetchFromES(query, helper.camelize(table), listReviewSummationsSpan)
  } finally {
    listReviewSummationsSpan.finish()
  }
}

const listReviewSummationsQuerySchema = {
  scoreCardId: joi.id(),
  submissionId: joi.string().uuid(),
  aggregateScore: joi.score(),
  isPassing: joi.boolean(),
  isFinal: joi.boolean(),
  page: joi.id(),
  perPage: joi.pageSize(),
  orderBy: joi.sortOrder()
}

listReviewSummationsQuerySchema.sortBy = joi.string().valid(_.difference(
  Object.keys(listReviewSummationsQuerySchema),
  ['page', 'perPage', 'orderBy']
))

listReviewSummations.schema = {
  query: joi.object().keys(listReviewSummationsQuerySchema).with('orderBy', 'sortBy')
}

/**
 * Function to create Review summation in database
 * @param {Object} authUser Authenticated User
 * @param {Object} entity Data to be inserted
 * @param {Object} span the Span object
 * @return {Promise}
 */
function * createReviewSummation (authUser, entity, span) {
  const createReviewSummationSpan = tracer.startChildSpans('ReviewSummationService.createReviewSummation', span)

  try {
    // Check the validness of references using Helper function
    yield HelperService._checkRef(entity, createReviewSummationSpan)

<<<<<<< HEAD
    const currDate = (new Date()).toISOString()

    const item = _.extend({
      'id': uuid(),
      'created': currDate,
      'updated': currDate,
      'createdBy': authUser.handle || authUser.sub,
      'updatedBy': authUser.handle || authUser.sub }, entity)
=======
  const item = _.extend({
    id: uuid(),
    created: currDate,
    updated: currDate,
    createdBy: authUser.handle || authUser.sub,
    updatedBy: authUser.handle || authUser.sub
  }, entity)

  if (entity.isFinal) {
    item.isFinal = entity.isFinal
  }
>>>>>>> 07d3d0ff

    if (entity.isFinal) {
      item['isFinal'] = entity.isFinal
    }

    const record = {
      TableName: table,
      Item: item
    }

    yield dbhelper.insertRecord(record, createReviewSummationSpan)

<<<<<<< HEAD
    // Push Review Summation created event to Bus API
    // Request body for Posting to Bus API
    const reqBody = {
      'topic': events.submission.create,
      'originator': originator,
      'timestamp': currDate, // time when submission was created
      'mime-type': mimeType,
      'payload': _.extend({ 'resource': helper.camelize(table) }, item)
    }

    // Post to Bus API using Client
    yield helper.postEvent(reqBody, createReviewSummationSpan)
=======
  // Push Review Summation created event to Bus API
  // Request body for Posting to Bus API
  const reqBody = {
    topic: events.submission.create,
    originator: originator,
    timestamp: currDate, // time when submission was created
    'mime-type': mimeType,
    payload: _.extend({ resource: helper.camelize(table) }, item)
  }

  // Post to Bus API using Client
  yield helper.postToBusApi(reqBody)
>>>>>>> 07d3d0ff

    // Inserting records in DynamoDB doesn't return any response
    // Hence returning the same entity to be in compliance with Swagger
    return item
  } finally {
    createReviewSummationSpan.finish()
  }
}

createReviewSummation.schema = {
  authUser: joi.object().required(),
  entity: joi.object().keys({
    scoreCardId: joi.id().required(),
    submissionId: joi.string().uuid().required(),
    aggregateScore: joi.score().required(),
    isPassing: joi.boolean().required(),
    isFinal: joi.boolean(),
    metadata: joi.object()
  }).required()
}

/*
 * Function to update Review summation in the database
 * This function will be used internally by both PUT and PATCH
 * @param {Object} authUser Authenticated User
 * @param {Number} reviewSummationId reviewSummationId which need to be updated
 * @param {Object} entity Data to be updated
 * @param {Object} parentSpan the parent Span object
 * @return {Promise}
 **/
function * _updateReviewSummation (authUser, reviewSummationId, entity, parentSpan) {
  const updateReviewSummationSpan = tracer.startChildSpans('ReviewSummationService._updateReviewSummation', parentSpan)
  updateReviewSummationSpan.setTag('reviewSummationId', reviewSummationId)

  try {
    const exist = yield _getReviewSummation(reviewSummationId, updateReviewSummationSpan)
    if (!exist) {
      throw new errors.HttpStatusError(404, `Review summation with ID = ${reviewSummationId} is not found`)
    }

    // Check the validness of references using Helper function
    yield HelperService._checkRef(entity, updateReviewSummationSpan)

    let isPassing // Attribute to store boolean value

    if (entity.isPassing === undefined) {
      isPassing = exist.isPassing
    } else {
      isPassing = entity.isPassing
    }

<<<<<<< HEAD
    const currDate = (new Date()).toISOString()

    // Record used for updating in Database
    const record = {
      TableName: table,
      Key: {
        'id': reviewSummationId
      },
      UpdateExpression: `set aggregateScore = :s, scoreCardId = :sc, submissionId = :su,
                          isPassing = :ip, updated = :ua, updatedBy = :ub`,
      ExpressionAttributeValues: {
        ':s': entity.aggregateScore || exist.aggregateScore,
        ':sc': entity.scoreCardId || exist.scoreCardId,
        ':su': entity.submissionId || exist.submissionId,
        ':ip': isPassing,
        ':ua': currDate,
        ':ub': authUser.handle || authUser.sub
      }
=======
  const currDate = (new Date()).toISOString()

  // Record used for updating in Database
  const record = {
    TableName: table,
    Key: {
      id: reviewSummationId
    },
    UpdateExpression: `set aggregateScore = :s, scoreCardId = :sc, submissionId = :su, 
                        isPassing = :ip, updated = :ua, updatedBy = :ub`,
    ExpressionAttributeValues: {
      ':s': entity.aggregateScore || exist.aggregateScore,
      ':sc': entity.scoreCardId || exist.scoreCardId,
      ':su': entity.submissionId || exist.submissionId,
      ':ip': isPassing,
      ':ua': currDate,
      ':ub': authUser.handle || authUser.sub
>>>>>>> 07d3d0ff
    }

<<<<<<< HEAD
    // If metadata exists, add it to the update expression
    if (entity.metadata || exist.metadata) {
      record['UpdateExpression'] = record['UpdateExpression'] + `, metadata = :ma`
      record['ExpressionAttributeValues'][':ma'] = _.merge({}, exist.metadata, entity.metadata)
    }
=======
  // If metadata exists, add it to the update expression
  if (entity.metadata || exist.metadata) {
    record.UpdateExpression = record.UpdateExpression + ', metadata = :ma'
    record.ExpressionAttributeValues[':ma'] = _.merge({}, exist.metadata, entity.metadata)
  }
>>>>>>> 07d3d0ff

    // If legacy submission ID exists, add it to the update expression
    if (entity.isFinal || exist.isFinal) {
      let isFinal // Attribute to store boolean value

      if (entity.isFinal === undefined) {
        isFinal = exist.isFinal
      } else {
        isFinal = entity.isFinal
      }

<<<<<<< HEAD
      record['UpdateExpression'] = record['UpdateExpression'] + `, isFinal = :ls`
      record['ExpressionAttributeValues'][':ls'] = isFinal
    }

    yield dbhelper.updateRecord(record, updateReviewSummationSpan)

    // Push Review Summation updated event to Bus API
    // Request body for Posting to Bus API
    const reqBody = {
      'topic': events.submission.update,
      'originator': originator,
      'timestamp': currDate, // time when submission was updated
      'mime-type': mimeType,
      'payload': _.extend({ 'resource': helper.camelize(table),
        'id': reviewSummationId,
        'updated': currDate,
        'updatedBy': authUser.handle || authUser.sub }, entity)
    }

    // Post to Bus API using Client
    yield helper.postEvent(reqBody, updateReviewSummationSpan)

    // Updating records in DynamoDB doesn't return any response
    // Hence returning the response which will be in compliance with Swagger
    return _.extend(exist, entity, { 'updated': currDate, 'updatedBy': authUser.handle || authUser.sub })
  } finally {
    updateReviewSummationSpan.finish()
  }
=======
    record.UpdateExpression = record.UpdateExpression + ', isFinal = :ls'
    record.ExpressionAttributeValues[':ls'] = isFinal
  }

  yield dbhelper.updateRecord(record)

  // Push Review Summation updated event to Bus API
  // Request body for Posting to Bus API
  const reqBody = {
    topic: events.submission.update,
    originator: originator,
    timestamp: currDate, // time when submission was updated
    'mime-type': mimeType,
    payload: _.extend({
      resource: helper.camelize(table),
      id: reviewSummationId,
      updated: currDate,
      updatedBy: authUser.handle || authUser.sub
    }, entity)
  }

  // Post to Bus API using Client
  yield helper.postToBusApi(reqBody)

  // Updating records in DynamoDB doesn't return any response
  // Hence returning the response which will be in compliance with Swagger
  return _.extend(exist, entity, { updated: currDate, updatedBy: authUser.handle || authUser.sub })
>>>>>>> 07d3d0ff
}

/**
 * Function to update Review summation in database
 * @param {Object} authUser Authenticated User
 * @param {Number} reviewSummationId reviewSummationId which need to be updated
 * @param {Object} entity Data to be updated
 * @param {Object} span the Span object
 * @return {Promise}
 */
function * updateReviewSummation (authUser, reviewSummationId, entity, span) {
  return yield _updateReviewSummation(authUser, reviewSummationId, entity, span)
}

updateReviewSummation.schema = {
  authUser: joi.object().required(),
  reviewSummationId: joi.string().uuid().required(),
  entity: joi.object().keys({
    scoreCardId: joi.id().required(),
    submissionId: joi.string().uuid().required(),
    aggregateScore: joi.score().required(),
    isPassing: joi.boolean().required(),
    isFinal: joi.boolean(),
    metadata: joi.object()
  }).required()
}

/**
 * Function to patch Review summation in database
 * @param {Object} authUser Authenticated User
 * @param {Number} reviewSummationId reviewSummationId which need to be patched
 * @param {Object} entity Data to be patched
 * @param {Object} span the Span object
 * @return {Promise}
 */
function * patchReviewSummation (authUser, reviewSummationId, entity, span) {
  return yield _updateReviewSummation(authUser, reviewSummationId, entity, span)
}

patchReviewSummation.schema = {
  authUser: joi.object().required(),
  reviewSummationId: joi.string().uuid().required(),
  entity: joi.object().keys({
    scoreCardId: joi.id(),
    submissionId: joi.string().uuid(),
    aggregateScore: joi.score(),
    isPassing: joi.boolean(),
    isFinal: joi.boolean(),
    metadata: joi.object()
  })
}

/**
 * Function to delete Review summation from database
 * @param {Number} reviewSummationId reviewSummationId which need to be deleted
 * @param {Object} span the Span object
 * @return {Promise}
 */
function * deleteReviewSummation (reviewSummationId, span) {
  const deleteReviewSummationSpan = tracer.startChildSpans('ReviewSummationService.deleteReviewSummation', span)
  deleteReviewSummationSpan.setTag('reviewSummationId', reviewSummationId)

  try {
    const exist = yield _getReviewSummation(reviewSummationId, deleteReviewSummationSpan)
    if (!exist) {
      throw new errors.HttpStatusError(404, `Review summation with ID = ${reviewSummationId} is not found`)
    }

<<<<<<< HEAD
    // Filter used to delete the record
    const filter = {
      TableName: table,
      Key: {
        'id': reviewSummationId
      }
=======
  // Filter used to delete the record
  const filter = {
    TableName: table,
    Key: {
      id: reviewSummationId
>>>>>>> 07d3d0ff
    }

<<<<<<< HEAD
    yield dbhelper.deleteRecord(filter, deleteReviewSummationSpan)

    // Push Review Summation deleted event to Bus API
    // Request body for Posting to Bus API
    const reqBody = {
      'topic': events.submission.delete,
      'originator': originator,
      'timestamp': (new Date()).toISOString(), // time when submission was deleted
      'mime-type': mimeType,
      'payload': {
        'resource': helper.camelize(table),
        'id': reviewSummationId
      }
=======
  yield dbhelper.deleteRecord(filter)

  // Push Review Summation deleted event to Bus API
  // Request body for Posting to Bus API
  const reqBody = {
    topic: events.submission.delete,
    originator: originator,
    timestamp: (new Date()).toISOString(), // time when submission was deleted
    'mime-type': mimeType,
    payload: {
      resource: helper.camelize(table),
      id: reviewSummationId
>>>>>>> 07d3d0ff
    }

<<<<<<< HEAD
    // Post to Bus API using Client
    yield helper.postEvent(reqBody, deleteReviewSummationSpan)
  } finally {
    deleteReviewSummationSpan.finish()
  }
=======
  // Post to Bus API using Client
  yield helper.postToBusApi(reqBody)
>>>>>>> 07d3d0ff
}

deleteReviewSummation.schema = {
  reviewSummationId: joi.string().uuid().required()
}

module.exports = {
  getReviewSummation,
  listReviewSummations,
  createReviewSummation,
  updateReviewSummation,
  patchReviewSummation,
  deleteReviewSummation
}<|MERGE_RESOLUTION|>--- conflicted
+++ resolved
@@ -21,7 +21,6 @@
  * @param {Object} parentSpan the parent Span object
  * @return {Object} Data retrieved from database
  */
-<<<<<<< HEAD
 function * _getReviewSummation (reviewSummationId, parentSpan) {
   const getReviewSummationSpan = tracer.startChildSpans('ReviewSummationService._getReviewSummation', parentSpan)
   getReviewSummationSpan.setTag('reviewSummationId', reviewSummationId)
@@ -31,16 +30,8 @@
     const filter = {
       TableName: table,
       Key: {
-        'id': reviewSummationId
-      }
-=======
-function * _getReviewSummation (reviewSummationId) {
-  // Construct filter to retrieve record from Database
-  const filter = {
-    TableName: table,
-    Key: {
-      id: reviewSummationId
->>>>>>> 07d3d0ff
+        id: reviewSummationId
+      }
     }
     const result = yield dbhelper.getRecord(filter, getReviewSummationSpan)
     return result.Item
@@ -55,7 +46,6 @@
  * @param {Object} span the Span object
  * @return {Object} Data found from database
  */
-<<<<<<< HEAD
 function * getReviewSummation (reviewSummationId, span) {
   const getReviewSummationSpan = tracer.startChildSpans('ReviewSummationService.getReviewSummation', span)
   getReviewSummationSpan.setTag('reviewSummationId', reviewSummationId)
@@ -69,12 +59,6 @@
     return response.rows[0]
   } finally {
     getReviewSummationSpan.finish()
-=======
-function * getReviewSummation (reviewSummationId) {
-  const response = yield helper.fetchFromES({ id: reviewSummationId }, helper.camelize(table))
-  if (response.total === 0) {
-    throw new errors.HttpStatusError(404, `Review summation with ID = ${reviewSummationId} is not found`)
->>>>>>> 07d3d0ff
   }
 }
 
@@ -97,7 +81,6 @@
     listReviewSummationsSpan.finish()
   }
 }
-
 const listReviewSummationsQuerySchema = {
   scoreCardId: joi.id(),
   submissionId: joi.string().uuid(),
@@ -132,31 +115,17 @@
     // Check the validness of references using Helper function
     yield HelperService._checkRef(entity, createReviewSummationSpan)
 
-<<<<<<< HEAD
     const currDate = (new Date()).toISOString()
 
     const item = _.extend({
-      'id': uuid(),
-      'created': currDate,
-      'updated': currDate,
-      'createdBy': authUser.handle || authUser.sub,
-      'updatedBy': authUser.handle || authUser.sub }, entity)
-=======
-  const item = _.extend({
-    id: uuid(),
-    created: currDate,
-    updated: currDate,
-    createdBy: authUser.handle || authUser.sub,
-    updatedBy: authUser.handle || authUser.sub
-  }, entity)
-
-  if (entity.isFinal) {
-    item.isFinal = entity.isFinal
-  }
->>>>>>> 07d3d0ff
+      id: uuid(),
+      created: currDate,
+      updated: currDate,
+      createdBy: authUser.handle || authUser.sub,
+      updatedBy: authUser.handle || authUser.sub }, entity)
 
     if (entity.isFinal) {
-      item['isFinal'] = entity.isFinal
+      item.isFinal = entity.isFinal
     }
 
     const record = {
@@ -166,33 +135,18 @@
 
     yield dbhelper.insertRecord(record, createReviewSummationSpan)
 
-<<<<<<< HEAD
     // Push Review Summation created event to Bus API
     // Request body for Posting to Bus API
     const reqBody = {
-      'topic': events.submission.create,
-      'originator': originator,
-      'timestamp': currDate, // time when submission was created
+      topic: events.submission.create,
+      originator: originator,
+      timestamp: currDate, // time when submission was created
       'mime-type': mimeType,
-      'payload': _.extend({ 'resource': helper.camelize(table) }, item)
+      payload: _.extend({ 'resource': helper.camelize(table) }, item)
     }
 
     // Post to Bus API using Client
     yield helper.postEvent(reqBody, createReviewSummationSpan)
-=======
-  // Push Review Summation created event to Bus API
-  // Request body for Posting to Bus API
-  const reqBody = {
-    topic: events.submission.create,
-    originator: originator,
-    timestamp: currDate, // time when submission was created
-    'mime-type': mimeType,
-    payload: _.extend({ resource: helper.camelize(table) }, item)
-  }
-
-  // Post to Bus API using Client
-  yield helper.postToBusApi(reqBody)
->>>>>>> 07d3d0ff
 
     // Inserting records in DynamoDB doesn't return any response
     // Hence returning the same entity to be in compliance with Swagger
@@ -244,14 +198,13 @@
       isPassing = entity.isPassing
     }
 
-<<<<<<< HEAD
     const currDate = (new Date()).toISOString()
 
     // Record used for updating in Database
     const record = {
       TableName: table,
       Key: {
-        'id': reviewSummationId
+        id: reviewSummationId
       },
       UpdateExpression: `set aggregateScore = :s, scoreCardId = :sc, submissionId = :su,
                           isPassing = :ip, updated = :ua, updatedBy = :ub`,
@@ -263,40 +216,13 @@
         ':ua': currDate,
         ':ub': authUser.handle || authUser.sub
       }
-=======
-  const currDate = (new Date()).toISOString()
-
-  // Record used for updating in Database
-  const record = {
-    TableName: table,
-    Key: {
-      id: reviewSummationId
-    },
-    UpdateExpression: `set aggregateScore = :s, scoreCardId = :sc, submissionId = :su, 
-                        isPassing = :ip, updated = :ua, updatedBy = :ub`,
-    ExpressionAttributeValues: {
-      ':s': entity.aggregateScore || exist.aggregateScore,
-      ':sc': entity.scoreCardId || exist.scoreCardId,
-      ':su': entity.submissionId || exist.submissionId,
-      ':ip': isPassing,
-      ':ua': currDate,
-      ':ub': authUser.handle || authUser.sub
->>>>>>> 07d3d0ff
-    }
-
-<<<<<<< HEAD
+    }
+
     // If metadata exists, add it to the update expression
     if (entity.metadata || exist.metadata) {
-      record['UpdateExpression'] = record['UpdateExpression'] + `, metadata = :ma`
-      record['ExpressionAttributeValues'][':ma'] = _.merge({}, exist.metadata, entity.metadata)
-    }
-=======
-  // If metadata exists, add it to the update expression
-  if (entity.metadata || exist.metadata) {
-    record.UpdateExpression = record.UpdateExpression + ', metadata = :ma'
-    record.ExpressionAttributeValues[':ma'] = _.merge({}, exist.metadata, entity.metadata)
-  }
->>>>>>> 07d3d0ff
+      record.UpdateExpression = record.UpdateExpression + ', metadata = :ma'
+      record.ExpressionAttributeValues[':ma'] = _.merge({}, exist.metadata, entity.metadata)
+    }
 
     // If legacy submission ID exists, add it to the update expression
     if (entity.isFinal || exist.isFinal) {
@@ -308,9 +234,8 @@
         isFinal = entity.isFinal
       }
 
-<<<<<<< HEAD
-      record['UpdateExpression'] = record['UpdateExpression'] + `, isFinal = :ls`
-      record['ExpressionAttributeValues'][':ls'] = isFinal
+      record.UpdateExpression = record.UpdateExpression + ', isFinal = :ls'
+      record.ExpressionAttributeValues[':ls'] = isFinal
     }
 
     yield dbhelper.updateRecord(record, updateReviewSummationSpan)
@@ -318,14 +243,14 @@
     // Push Review Summation updated event to Bus API
     // Request body for Posting to Bus API
     const reqBody = {
-      'topic': events.submission.update,
-      'originator': originator,
-      'timestamp': currDate, // time when submission was updated
+      topic: events.submission.update,
+      originator: originator,
+      timestamp: currDate, // time when submission was updated
       'mime-type': mimeType,
-      'payload': _.extend({ 'resource': helper.camelize(table),
-        'id': reviewSummationId,
-        'updated': currDate,
-        'updatedBy': authUser.handle || authUser.sub }, entity)
+      payload: _.extend({ 'resource': helper.camelize(table),
+        id: reviewSummationId,
+        updated: currDate,
+        updatedBy: authUser.handle || authUser.sub }, entity)
     }
 
     // Post to Bus API using Client
@@ -337,35 +262,6 @@
   } finally {
     updateReviewSummationSpan.finish()
   }
-=======
-    record.UpdateExpression = record.UpdateExpression + ', isFinal = :ls'
-    record.ExpressionAttributeValues[':ls'] = isFinal
-  }
-
-  yield dbhelper.updateRecord(record)
-
-  // Push Review Summation updated event to Bus API
-  // Request body for Posting to Bus API
-  const reqBody = {
-    topic: events.submission.update,
-    originator: originator,
-    timestamp: currDate, // time when submission was updated
-    'mime-type': mimeType,
-    payload: _.extend({
-      resource: helper.camelize(table),
-      id: reviewSummationId,
-      updated: currDate,
-      updatedBy: authUser.handle || authUser.sub
-    }, entity)
-  }
-
-  // Post to Bus API using Client
-  yield helper.postToBusApi(reqBody)
-
-  // Updating records in DynamoDB doesn't return any response
-  // Hence returning the response which will be in compliance with Swagger
-  return _.extend(exist, entity, { updated: currDate, updatedBy: authUser.handle || authUser.sub })
->>>>>>> 07d3d0ff
 }
 
 /**
@@ -434,62 +330,34 @@
       throw new errors.HttpStatusError(404, `Review summation with ID = ${reviewSummationId} is not found`)
     }
 
-<<<<<<< HEAD
     // Filter used to delete the record
     const filter = {
       TableName: table,
       Key: {
-        'id': reviewSummationId
-      }
-=======
-  // Filter used to delete the record
-  const filter = {
-    TableName: table,
-    Key: {
-      id: reviewSummationId
->>>>>>> 07d3d0ff
-    }
-
-<<<<<<< HEAD
+        id: reviewSummationId
+      }
+    }
+
     yield dbhelper.deleteRecord(filter, deleteReviewSummationSpan)
 
     // Push Review Summation deleted event to Bus API
     // Request body for Posting to Bus API
     const reqBody = {
-      'topic': events.submission.delete,
-      'originator': originator,
-      'timestamp': (new Date()).toISOString(), // time when submission was deleted
+      topic: events.submission.delete,
+      originator: originator,
+      timestamp: new Date().toISOString(), // time when submission was deleted
       'mime-type': mimeType,
-      'payload': {
-        'resource': helper.camelize(table),
-        'id': reviewSummationId
-      }
-=======
-  yield dbhelper.deleteRecord(filter)
-
-  // Push Review Summation deleted event to Bus API
-  // Request body for Posting to Bus API
-  const reqBody = {
-    topic: events.submission.delete,
-    originator: originator,
-    timestamp: (new Date()).toISOString(), // time when submission was deleted
-    'mime-type': mimeType,
-    payload: {
-      resource: helper.camelize(table),
-      id: reviewSummationId
->>>>>>> 07d3d0ff
-    }
-
-<<<<<<< HEAD
+      payload: {
+        resource: helper.camelize(table),
+        id: reviewSummationId
+      }
+    }
+
     // Post to Bus API using Client
     yield helper.postEvent(reqBody, deleteReviewSummationSpan)
   } finally {
     deleteReviewSummationSpan.finish()
   }
-=======
-  // Post to Bus API using Client
-  yield helper.postToBusApi(reqBody)
->>>>>>> 07d3d0ff
 }
 
 deleteReviewSummation.schema = {
