--- conflicted
+++ resolved
@@ -89,17 +89,10 @@
     throw new errors.HttpStatusError(404, `Submission with ID = ${submissionId} is not found`)
   }
 
-<<<<<<< HEAD
   logger.info('Check User access before returning the submission')
   if (_.intersection(authUser.roles, ['Administrator']).length === 0 && !authUser.scopes) {
     yield helper.checkGetAccess(authUser, submissionRecord)
   }
-=======
-//  logger.info('Check User access before returning the submission')
-//  if (_.intersection(authUser.roles, ['Administrator']).length === 0) {
-//    yield helper.checkGetAccess(authUser, submissionRecord)
-//  }
->>>>>>> 69e4fe7c
 
   // Return the retrieved submission
   logger.info(`getSubmission: returning data for submissionId: ${submissionId}`)
