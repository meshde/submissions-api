--- conflicted
+++ resolved
@@ -24,7 +24,6 @@
  * @param {Object} parentSpan the parent Span object
  * @return {Object} Data retrieved from database
  */
-<<<<<<< HEAD
 function * _getReview (reviewId, parentSpan) {
   const getReviewSpan = tracer.startChildSpans('ReviewService._getReview', parentSpan)
   getReviewSpan.setTag('reviewId', reviewId)
@@ -34,16 +33,8 @@
     const filter = {
       TableName: table,
       Key: {
-        'id': reviewId
+        id: reviewId
       }
-=======
-function * _getReview (reviewId) {
-  // Construct filter to retrieve record from Database
-  const filter = {
-    TableName: table,
-    Key: {
-      id: reviewId
->>>>>>> 07d3d0ff
     }
     const result = yield dbhelper.getRecord(filter, getReviewSpan)
     return result.Item
@@ -59,7 +50,6 @@
  * @param {Object} span the Span object
  * @return {Object} Data found from database or ES
  */
-<<<<<<< HEAD
 function * getReview (authUser, reviewId, span) {
   const getReviewSpan = tracer.startChildSpans('ReviewService.getReview', span)
   getReviewSpan.setTag('reviewId', reviewId)
@@ -80,30 +70,8 @@
       }
     } else {
       review = response.rows[0]
-=======
-function * getReview (authUser, reviewId) {
-  let review
-  const response = yield helper.fetchFromES(
-    {
-      id: reviewId
-    },
-    helper.camelize(table)
-  )
-
-  if (response.total === 0) {
-    logger.info(`Couldn't find review ${reviewId} in ES. Checking db`)
-    review = yield _getReview(reviewId)
-    logger.debug(`Review: ${review}`)
-
-    if (!review) {
-      throw new errors.HttpStatusError(
-        404,
-        `Review with ID = ${reviewId} is not found`
-      )
->>>>>>> 07d3d0ff
-    }
-
-<<<<<<< HEAD
+    }
+
     // Fetch submission without review and review summations
     const submission = yield SubmissionService._getSubmission(review.submissionId, getReviewSpan, false)
     logger.info('Check User access before returning the review')
@@ -113,17 +81,6 @@
   } finally {
     getReviewSpan.finish()
   }
-=======
-  // Fetch submission without review and review summations
-  const submission = yield SubmissionService._getSubmission(
-    review.submissionId,
-    false
-  )
-  logger.info('Check User access before returning the review')
-  yield helper.checkReviewGetAccess(authUser, submission)
-  // Return the review
-  return review
->>>>>>> 07d3d0ff
 }
 
 getReview.schema = {
@@ -187,7 +144,6 @@
  * @param {Object} span the Span object
  * @return {Promise}
  */
-<<<<<<< HEAD
 function * createReview (authUser, entity, span) {
   const createReviewSpan = tracer.startChildSpans('ReviewService.createReview', span)
 
@@ -195,83 +151,39 @@
     // Check the validness of references using Helper function
     yield HelperService._checkRef(entity, createReviewSpan)
 
-    const currDate = (new Date()).toISOString()
+    const currDate = new Date().toISOString()
 
     const item = _.extend({
-      'id': uuid(),
-      'created': currDate,
-      'updated': currDate,
-      'createdBy': authUser.handle || authUser.sub,
-      'updatedBy': authUser.handle || authUser.sub
-    }, entity)
-
-    // Prepare record to be inserted
-    const record = {
-      TableName: table,
-      Item: item
-    }
-
-    yield dbhelper.insertRecord(record, createReviewSpan)
-
-    // Push Review created event to Bus API
-    // Request body for Posting to Bus API
-    const reqBody = {
-      'topic': events.submission.create,
-      'originator': originator,
-      'timestamp': currDate, // time when submission was created
-      'mime-type': mimeType,
-      'payload': _.extend({
-        'resource': helper.camelize(table)
-      }, item)
-    }
-
-    // Post to Bus API using Client
-    yield helper.postEvent(reqBody, createReviewSpan)
-=======
-function * createReview (authUser, entity) {
-  // Check the validness of references using Helper function
-  yield HelperService._checkRef(entity)
-
-  const currDate = new Date().toISOString()
-
-  const item = _.extend(
-    {
       id: uuid(),
       created: currDate,
       updated: currDate,
       createdBy: authUser.handle || authUser.sub,
       updatedBy: authUser.handle || authUser.sub,
       status: entity.status || 'completed'
-    },
-    entity
-  )
-
-  // Prepare record to be inserted
-  const record = {
-    TableName: table,
-    Item: item
-  }
-
-  yield dbhelper.insertRecord(record)
-
-  // Push Review created event to Bus API
-  // Request body for Posting to Bus API
-  const reqBody = {
-    topic: events.submission.create,
-    originator: originator,
-    timestamp: currDate, // time when submission was created
-    'mime-type': mimeType,
-    payload: _.extend(
-      {
+    }, entity)
+
+    // Prepare record to be inserted
+    const record = {
+      TableName: table,
+      Item: item
+    }
+
+    yield dbhelper.insertRecord(record, createReviewSpan)
+
+    // Push Review created event to Bus API
+    // Request body for Posting to Bus API
+    const reqBody = {
+      topic: events.submission.create,
+      originator: originator,
+      timestamp: currDate, // time when submission was created
+      'mime-type': mimeType,
+      payload: _.extend({
         resource: helper.camelize(table)
-      },
-      item
-    )
-  }
-
-  // Post to Bus API using Client
-  yield helper.postToBusApi(reqBody)
->>>>>>> 07d3d0ff
+      }, item)
+    }
+
+    // Post to Bus API using Client
+    yield helper.postEvent(reqBody, createReviewSpan)
 
     // Inserting records in DynamoDB doesn't return any response
     // Hence returning the same entity to be in compliance with Swagger
@@ -323,7 +235,6 @@
  * @param {Object} parentSpan the parent Span object
  * @return {Promise}
  **/
-<<<<<<< HEAD
 function * _updateReview (authUser, reviewId, entity, parentSpan) {
   const updateReviewSpan = tracer.startChildSpans('ReviewService._updateReview', parentSpan)
   updateReviewSpan.setTag('reviewId', reviewId)
@@ -332,76 +243,47 @@
     const exist = yield _getReview(reviewId, updateReviewSpan)
     if (!exist) {
       throw new errors.HttpStatusError(404, `Review with ID = ${reviewId} is not found`)
-=======
-function * _updateReview (authUser, reviewId, entity) {
-  const exist = yield _getReview(reviewId)
-  if (!exist) {
-    throw new errors.HttpStatusError(
-      404,
-      `Review with ID = ${reviewId} is not found`
-    )
-  }
-
-  // Check the validness of references using Helper function
-  yield HelperService._checkRef(entity)
-
-  const currDate = new Date().toISOString()
-
-  // Record used for updating in Database
-  const record = {
-    TableName: table,
-    Key: {
-      id: reviewId
-    },
-    UpdateExpression: `set score = :s, legacyReviewId = :lr, scoreCardId = :sc,
-                        submissionId = :su, typeId = :t, reviewerId = :r, #st = :st,
-                        updated = :ua, updatedBy = :ub`,
-    ExpressionAttributeValues: {
-      ':s': entity.score || exist.score,
-      ':lr': entity.legacyReviewId || exist.legacyReviewId,
-      ':sc': entity.scoreCardId || exist.scoreCardId,
-      ':su': entity.submissionId || exist.submissionId,
-      ':t': entity.typeId || exist.typeId,
-      ':r': entity.reviewerId || exist.reviewerId,
-      ':st': entity.status || exist.status || 'completed',
-      ':ua': currDate,
-      ':ub': authUser.handle || authUser.sub
-    },
-    ExpressionAttributeNames: {
-      '#st': 'status'
->>>>>>> 07d3d0ff
-    }
-
-<<<<<<< HEAD
+    }
+
     // Check the validness of references using Helper function
     yield HelperService._checkRef(entity, updateReviewSpan)
 
-    const currDate = (new Date()).toISOString()
+    const currDate = new Date().toISOString()
 
     // Record used for updating in Database
     const record = {
       TableName: table,
       Key: {
-        'id': reviewId
+        id: reviewId
       },
-      UpdateExpression: `set score = :s, scoreCardId = :sc, submissionId = :su,
-                          typeId = :t, reviewerId = :r,
+      UpdateExpression: `set score = :s, legacyReviewId = :lr, scoreCardId = :sc,
+                          submissionId = :su, typeId = :t, reviewerId = :r, #st = :st,
                           updated = :ua, updatedBy = :ub`,
       ExpressionAttributeValues: {
         ':s': entity.score || exist.score,
+        ':lr': entity.legacyReviewId || exist.legacyReviewId,
         ':sc': entity.scoreCardId || exist.scoreCardId,
         ':su': entity.submissionId || exist.submissionId,
         ':t': entity.typeId || exist.typeId,
         ':r': entity.reviewerId || exist.reviewerId,
+        ':st': entity.status || exist.status || 'completed',
         ':ua': currDate,
         ':ub': authUser.handle || authUser.sub
+      },
+      ExpressionAttributeNames: {
+        '#st': 'status'
       }
     }
 
     // If metadata exists, add it to the update expression
     if (entity.metadata || exist.metadata) {
-      record['UpdateExpression'] = record['UpdateExpression'] + `, metadata = :ma`
-      record['ExpressionAttributeValues'][':ma'] = _.merge({}, exist.metadata, entity.metadata)
+      record.UpdateExpression =
+        record.UpdateExpression + ', metadata = :ma'
+      record.ExpressionAttributeValues[':ma'] = _.merge(
+        {},
+        exist.metadata,
+        entity.metadata
+      )
     }
 
     yield dbhelper.updateRecord(record, updateReviewSpan)
@@ -409,16 +291,19 @@
     // Push Review updated event to Bus API
     // Request body for Posting to Bus API
     const reqBody = {
-      'topic': events.submission.update,
-      'originator': originator,
-      'timestamp': currDate, // time when submission was updated
+      topic: events.submission.update,
+      originator: originator,
+      timestamp: currDate, // time when submission was updated
       'mime-type': mimeType,
-      'payload': _.extend({
-        'resource': helper.camelize(table),
-        'id': reviewId,
-        'updated': currDate,
-        'updatedBy': authUser.handle || authUser.sub
-      }, entity)
+      payload: _.extend(
+        {
+          resource: helper.camelize(table),
+          id: reviewId,
+          updated: currDate,
+          updatedBy: authUser.handle || authUser.sub
+        },
+        entity
+      )
     }
 
     // Post to Bus API using Client
@@ -433,48 +318,6 @@
   } finally {
     updateReviewSpan.finish()
   }
-=======
-  // If metadata exists, add it to the update expression
-  if (entity.metadata || exist.metadata) {
-    record.UpdateExpression =
-      record.UpdateExpression + ', metadata = :ma'
-    record.ExpressionAttributeValues[':ma'] = _.merge(
-      {},
-      exist.metadata,
-      entity.metadata
-    )
-  }
-
-  yield dbhelper.updateRecord(record)
-
-  // Push Review updated event to Bus API
-  // Request body for Posting to Bus API
-  const reqBody = {
-    topic: events.submission.update,
-    originator: originator,
-    timestamp: currDate, // time when submission was updated
-    'mime-type': mimeType,
-    payload: _.extend(
-      {
-        resource: helper.camelize(table),
-        id: reviewId,
-        updated: currDate,
-        updatedBy: authUser.handle || authUser.sub
-      },
-      entity
-    )
-  }
-
-  // Post to Bus API using Client
-  yield helper.postToBusApi(reqBody)
-
-  // Updating records in DynamoDB doesn't return any response
-  // Hence returning the response which will be in compliance with Swagger
-  return _.extend(exist, entity, {
-    updated: currDate,
-    updatedBy: authUser.handle || authUser.sub
-  })
->>>>>>> 07d3d0ff
 }
 
 /**
@@ -555,7 +398,6 @@
  * @param {Object} span the Span object
  * @return {Promise}
  */
-<<<<<<< HEAD
 function * deleteReview (reviewId, span) {
   const deleteReviewSpan = tracer.startChildSpans('ReviewService.deleteReview', span)
   deleteReviewSpan.setTag('reviewId', reviewId)
@@ -564,30 +406,13 @@
     const exist = yield _getReview(reviewId, deleteReviewSpan)
     if (!exist) {
       throw new errors.HttpStatusError(404, `Review with ID = ${reviewId} is not found`)
-=======
-function * deleteReview (reviewId) {
-  const exist = yield _getReview(reviewId)
-  if (!exist) {
-    throw new errors.HttpStatusError(
-      404,
-      `Review with ID = ${reviewId} is not found`
-    )
-  }
-
-  // Filter used to delete the record
-  const filter = {
-    TableName: table,
-    Key: {
-      id: reviewId
->>>>>>> 07d3d0ff
-    }
-
-<<<<<<< HEAD
+    }
+
     // Filter used to delete the record
     const filter = {
       TableName: table,
       Key: {
-        'id': reviewId
+        id: reviewId
       }
     }
 
@@ -596,40 +421,21 @@
     // Push Review deleted event to Bus API
     // Request body for Posting to Bus API
     const reqBody = {
-      'topic': events.submission.delete,
-      'originator': originator,
-      'timestamp': (new Date()).toISOString(), // time when submission was deleted
+      topic: events.submission.delete,
+      originator: originator,
+      timestamp: new Date().toISOString(), // time when submission was deleted
       'mime-type': mimeType,
-      'payload': {
-        'resource': helper.camelize(table),
-        'id': reviewId
+      payload: {
+        resource: helper.camelize(table),
+        id: reviewId
       }
-=======
-  yield dbhelper.deleteRecord(filter)
-
-  // Push Review deleted event to Bus API
-  // Request body for Posting to Bus API
-  const reqBody = {
-    topic: events.submission.delete,
-    originator: originator,
-    timestamp: new Date().toISOString(), // time when submission was deleted
-    'mime-type': mimeType,
-    payload: {
-      resource: helper.camelize(table),
-      id: reviewId
->>>>>>> 07d3d0ff
-    }
-
-<<<<<<< HEAD
+    }
+
     // Post to Bus API using Client
     yield helper.postEvent(reqBody, deleteReviewSpan)
   } finally {
     deleteReviewSpan.finish()
   }
-=======
-  // Post to Bus API using Client
-  yield helper.postToBusApi(reqBody)
->>>>>>> 07d3d0ff
 }
 
 deleteReview.schema = {
