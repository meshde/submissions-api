--- conflicted
+++ resolved
@@ -181,16 +181,12 @@
   entity: joi
     .object()
     .keys({
-<<<<<<< HEAD
       score: joi.when('status', {
         is: joi.string().valid('completed'),
         then: joi.required(),
         otherwise: joi.optional()
       }),
-=======
-      score: joi.score().required(),
       legacyReviewId: joi.id(),
->>>>>>> b08cf17f
       typeId: joi
         .string()
         .uuid()
